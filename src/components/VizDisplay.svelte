--- conflicted
+++ resolved
@@ -57,18 +57,16 @@
     ctx.fillStyle = '#0a0a0a';
     ctx.fillRect(0, 0, canvasElement.width, canvasElement.height);
     
-    const meterCenterX = config.centralAxisXPosition;
+    // Use configurable central axis position
+    const meterCenterX = config.centralAxisXPosition || (canvasElement.width / 2);
+
+    drawVolatilityOrb(ctx);
+    if (config.showMarketProfile) drawMarketProfile(ctx, meterCenterX);
 
     drawDayRangeMeter(ctx, meterCenterX);
     drawADRProximityPulse(ctx, meterCenterX);
     drawPriceFloat(ctx, meterCenterX);
-<<<<<<< HEAD
     drawCurrentPrice(ctx, meterCenterX);
-    drawVolatilityOrb(ctx);
-    if (config.showMarketProfile) drawMarketProfile(ctx, meterCenterX);
-=======
-    drawCurrentPrice(ctx);
->>>>>>> 1c015240
     
     ctx.strokeStyle = '#333';
     ctx.lineWidth = 1;
